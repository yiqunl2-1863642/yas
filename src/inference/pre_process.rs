<<<<<<< HEAD
use image::imageops::colorops::grayscale;
use image::imageops::{overlay, resize};
use image::{GenericImage, GenericImageView, GrayImage, ImageBuffer, Luma, RgbImage};
use log::info;

use crate::common::RawImage;
=======
use image::imageops::{overlay, resize};
use image::{GenericImageView, GrayImage, ImageBuffer, Luma, RgbImage};

use crate::common::RawImage;

>>>>>>> e8212258
pub type GrayImageFloat = ImageBuffer<Luma<f32>, Vec<f32>>;

pub trait ImageConvExt {
    fn to_common_grayscale(&self) -> GrayImage;
}

impl ImageConvExt for GrayImageFloat {
    fn to_common_grayscale(&self) -> GrayImage {
        let img = ImageBuffer::from_fn(self.width(), self.height(), |x, y| {
            let pv = self.get_pixel(x, y)[0];
            let pixel = (pv * 255.0) as u32;
<<<<<<< HEAD
            let pixel: u8 = if pixel > 255 { 255 } else { pixel as _ };
            image::Luma([pixel])
=======
            let pixel: u8 = if pixel > 255 {
                255
            } else if pixel < 0 {
                0
            } else {
                pixel as u8
            };
            Luma([pixel])
>>>>>>> e8212258
        });
        img
    }
}

#[inline]
fn get_index(width: u32, x: u32, y: u32) -> usize {
    (y * width + x) as usize
}

pub fn to_gray(raw: &RgbImage) -> GrayImageFloat {
    let mut new_gray = GrayImageFloat::new(raw.width(), raw.height());
<<<<<<< HEAD
    for (x, y) in (0..raw.width()).zip(0..raw.height()) {
        let rgb = raw.get_pixel(x, y);
        let r = rgb[0];
        let g = rgb[1];
        let b = rgb[2];

        let r = r as f32 / 255.0;
        let g = g as f32 / 255.0;
        let b = b as f32 / 255.0;

        let gray = r as f32 * 0.2989 + g as f32 * 0.5870 + b as f32 * 0.1140;
        let grayp = new_gray.get_pixel_mut(x, y);
        grayp[0] = gray;
=======
    for i in 0..raw.width() {
        for j in 0..raw.height() {
            let _x = i;
            let _y = j;
            let rgb = raw.get_pixel(i as u32, j as u32);
            let r = rgb[0];
            let g = rgb[1];
            let b = rgb[2];

            let r = r as f32 / 255.0;
            let g = g as f32 / 255.0;
            let b = b as f32 / 255.0;

            let gray = r as f32 * 0.2989 + g as f32 * 0.5870 + b as f32 * 0.1140;
            let grayp = new_gray.get_pixel_mut(i, j);
            grayp[0] = gray;
        }
>>>>>>> e8212258
    }
    new_gray
}

pub fn normalize(im: &mut GrayImageFloat, auto_inverse: bool) -> bool {
    let width = im.width();
    let height = im.height();

    if width == 0 || height == 0 {
        println!("wrong width or height");
        return false;
    }
    // info!("in normalize: width = {}, height = {}", width, height);

    let mut max: f32 = 0.0;
    let mut min: f32 = 256.0;

    for i in 0..width {
        for j in 0..height {
            // info!("i = {}, j = {}, width = {}, index = {}", i, j, width, index);
            let p = im.get_pixel(i, j)[0];
            if p > max {
                max = p;
            }
            if p < min {
                min = p;
            }
        }
    }

    if max == min {
        return false;
    }

    let flag_pixel = im.get_pixel(width - 2, height - 1)[0];
    let flag_pixel = (flag_pixel - min) / (max - min);

    for i in 0..width {
        for j in 0..height {
            let p = im.get_pixel_mut(i, j);
            let pv = p[0];
            let mut new_pv = (pv - min) / (max - min);
            if auto_inverse && flag_pixel > 0.5 {
                // println!("123");
                new_pv = 1.0 - new_pv;
            }
            p[0] = new_pv;
            // if data[index] < 0.6 {
            //     data[index] = 0.0;
            // }
        }
    }

    true
}

pub fn crop(im: &GrayImageFloat) -> GrayImageFloat {
    let width = im.width();
    let height = im.height();

    let mut min_col = width - 1;
    let mut max_col = 0;
    let mut min_row = height - 1;
    let mut max_row = 0_u32;

    for i in 0..width {
        for j in 0..height {
            let p = im.get_pixel(i, j)[0];
            if p > 0.7 {
                if i < min_col {
                    min_col = i;
                }
                if i > max_col {
                    max_col = i;
                }
                break;
            }
        }
    }

    for j in 0..height {
        for i in 0..width {
            let p = im.get_pixel(i, j)[0];
            if p > 0.7 {
                if j < min_row {
                    min_row = j;
                }
                if j > max_row {
                    max_row = j;
                }
                break;
            }
        }
    }

    let new_height = max_row - min_row + 1;
    let new_width = max_col - min_col + 1;

    let _ans: Vec<f32> = vec![0.0; (new_width * new_height) as usize];
    let cropped_im = im.view(min_col, min_row, new_width, new_height).to_image();

    cropped_im
}

pub fn raw_to_img(im: &RawImage) -> GrayImage {
    let width = im.w;
    let height = im.h;
    let data = &im.data;

    let img = ImageBuffer::from_fn(width, height, |x, y| {
        let index = get_index(width, x, y);
        let p = data[index];
        let pixel = (p * 255.0) as u32;
        let pixel: u8 = if pixel > 255 {
            255
        } else if pixel < 0 {
            0
        } else {
            pixel as u8
        };
        Luma([pixel])
    });

    img
}

pub fn uint8_raw_to_img(im: &RawImage) -> GrayImage {
    let width = im.w;
    let height = im.h;
    let data = &im.data;

    let img = ImageBuffer::from_fn(width, height, |x, y| {
        let index = get_index(width, x, y);
        let pixel = data[index] as u32;
        let pixel: u8 = if pixel > 255 {
            255
        } else if pixel < 0 {
            0
        } else {
            pixel as u8
        };
        Luma([pixel])
    });

    img
}

pub fn resize_and_pad(im: &GrayImageFloat) -> GrayImageFloat {
    let w = im.width();
    let h = im.height();

    let new_width = if w as f64 / (h as f64) > 384.0 / 32.0 {
        384
    } else {
        std::cmp::min((32.0 / h as f64 * w as f64) as u32, 384)
    };

    let new_height = std::cmp::min((384.0 / w as f64 * h as f64) as u32, 32);

    //let img = raw_to_img(&im);
    //let img = resize(&img, new_width, 32, image::imageops::FilterType::Triangle);

    let img = resize(
        im,
        new_width,
        new_height,
        image::imageops::FilterType::Triangle,
    );

    let data: Vec<f32> = vec![0.0; 32 * 384];
    let mut padded_im = ImageBuffer::from_vec(384, 32, data).unwrap();
    overlay(&mut padded_im, &img, 0, 0);
    padded_im
}

pub fn pre_process(im: GrayImageFloat) -> Option<GrayImageFloat> {
    let mut im = im;
    if !normalize(&mut im, true) {
        return None;
    }
    let mut im = crop(&im);

    normalize(&mut im, false);

    let mut im = resize_and_pad(&im);

    for i in 0..im.width() {
        for j in 0..im.height() {
            let p = im.get_pixel_mut(i, j);
            let pv = p[0];
            if pv < 0.53 {
                p[0] = 0.0;
            } else {
                p[0] = 1.0;
            }
        }
    }

    Some(im)
}

pub fn image_to_raw(im: GrayImage) -> RawImage {
    let w = im.width();
    let h = im.height();

    let mut data: Vec<f32> = vec![0.0; (w * h) as usize];
    for i in 0..w {
        for j in 0..h {
            let pixel = im.get_pixel(i, j).0[0] as f32 / 255.0;
            let index = get_index(w, i, j);
            data[index] = pixel;
        }
    }

    RawImage { data, w, h }
}<|MERGE_RESOLUTION|>--- conflicted
+++ resolved
@@ -1,17 +1,7 @@
-<<<<<<< HEAD
-use image::imageops::colorops::grayscale;
-use image::imageops::{overlay, resize};
-use image::{GenericImage, GenericImageView, GrayImage, ImageBuffer, Luma, RgbImage};
-use log::info;
-
-use crate::common::RawImage;
-=======
 use image::imageops::{overlay, resize};
 use image::{GenericImageView, GrayImage, ImageBuffer, Luma, RgbImage};
 
 use crate::common::RawImage;
-
->>>>>>> e8212258
 pub type GrayImageFloat = ImageBuffer<Luma<f32>, Vec<f32>>;
 
 pub trait ImageConvExt {
@@ -23,19 +13,8 @@
         let img = ImageBuffer::from_fn(self.width(), self.height(), |x, y| {
             let pv = self.get_pixel(x, y)[0];
             let pixel = (pv * 255.0) as u32;
-<<<<<<< HEAD
             let pixel: u8 = if pixel > 255 { 255 } else { pixel as _ };
             image::Luma([pixel])
-=======
-            let pixel: u8 = if pixel > 255 {
-                255
-            } else if pixel < 0 {
-                0
-            } else {
-                pixel as u8
-            };
-            Luma([pixel])
->>>>>>> e8212258
         });
         img
     }
@@ -48,7 +27,6 @@
 
 pub fn to_gray(raw: &RgbImage) -> GrayImageFloat {
     let mut new_gray = GrayImageFloat::new(raw.width(), raw.height());
-<<<<<<< HEAD
     for (x, y) in (0..raw.width()).zip(0..raw.height()) {
         let rgb = raw.get_pixel(x, y);
         let r = rgb[0];
@@ -62,25 +40,6 @@
         let gray = r as f32 * 0.2989 + g as f32 * 0.5870 + b as f32 * 0.1140;
         let grayp = new_gray.get_pixel_mut(x, y);
         grayp[0] = gray;
-=======
-    for i in 0..raw.width() {
-        for j in 0..raw.height() {
-            let _x = i;
-            let _y = j;
-            let rgb = raw.get_pixel(i as u32, j as u32);
-            let r = rgb[0];
-            let g = rgb[1];
-            let b = rgb[2];
-
-            let r = r as f32 / 255.0;
-            let g = g as f32 / 255.0;
-            let b = b as f32 / 255.0;
-
-            let gray = r as f32 * 0.2989 + g as f32 * 0.5870 + b as f32 * 0.1140;
-            let grayp = new_gray.get_pixel_mut(i, j);
-            grayp[0] = gray;
-        }
->>>>>>> e8212258
     }
     new_gray
 }
