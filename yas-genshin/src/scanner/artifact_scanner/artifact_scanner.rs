use std::{cell::RefCell, ops::{Coroutine, CoroutineState}, pin::Pin, rc::Rc, sync::mpsc::{self, Sender}, time::SystemTime};

use anyhow::Result;
use clap::FromArgMatches;
use image::RgbImage;
use log::{error, info};

use yas::capture::{Capturer, GenericCapturer};
use yas::game_info::GameInfo;
use yas::ocr::{ImageToText, yas_ocr_model};
use yas::positioning::Pos;
use yas::window_info::FromWindowInfoRepository;
use yas::window_info::WindowInfoRepository;

use crate::{scanner::artifact_scanner::artifact_scanner_worker::ArtifactScannerWorker};
use crate::scanner::artifact_scanner::message_items::SendItem;
use crate::scanner::artifact_scanner::scan_result::GenshinArtifactScanResult;
use crate::scanner_controller::repository_layout::{
    GenshinRepositoryScanController,
    GenshinRepositoryScannerLogicConfig,
    ReturnResult as GenshinRepositoryControllerReturnResult,
};

use super::artifact_scanner_config::GenshinArtifactScannerConfig;
use super::ArtifactScannerWindowInfo;

fn color_distance(c1: &image::Rgb<u8>, c2: &image::Rgb<u8>) -> usize {
    let x = c1.0[0] as i32 - c2.0[0] as i32;
    let y = c1.0[1] as i32 - c2.0[1] as i32;
    let z = c1.0[2] as i32 - c2.0[2] as i32;
    (x * x + y * y + z * z) as usize
}

pub struct GenshinArtifactScanner {
    scanner_config: GenshinArtifactScannerConfig,
    window_info: ArtifactScannerWindowInfo,
    game_info: GameInfo,
    image_to_text: Box<dyn ImageToText<RgbImage> + Send>,
    controller: Rc<RefCell<GenshinRepositoryScanController>>,
    capturer: Rc<dyn Capturer<RgbImage>>,
}

// constructor
impl GenshinArtifactScanner {
    fn get_image_to_text() -> Result<Box<dyn ImageToText<RgbImage> + Send>> {
        let model: Box<dyn ImageToText<RgbImage> + Send> = Box::new(
            yas_ocr_model!("./models/model_training.onnx", "./models/index_2_word.json")?
        );
        Ok(model)
    }

    fn get_capturer() -> Result<Rc<dyn Capturer<RgbImage>>> {
        Ok(Rc::new(GenericCapturer::new()?))
    }

    pub fn new(
        window_info_repo: &WindowInfoRepository,
        config: GenshinArtifactScannerConfig,
        controller_config: GenshinRepositoryScannerLogicConfig,
        game_info: GameInfo,
    ) -> Result<Self> {
        Ok(Self {
            scanner_config: config,
            window_info: ArtifactScannerWindowInfo::from_window_info_repository(
                game_info.window.to_rect_usize().size(),
                game_info.ui,
                game_info.platform,
                window_info_repo,
            )?,
            controller: Rc::new(RefCell::new(
                GenshinRepositoryScanController::new(window_info_repo, controller_config, game_info.clone())?
            )),
            game_info,
            image_to_text: Self::get_image_to_text()?,
            // item count will be set later, once the scan starts
            capturer: Self::get_capturer()?,
        })
    }

    pub fn from_arg_matches(
        window_info_repo: &WindowInfoRepository,
        arg_matches: &clap::ArgMatches,
        game_info: GameInfo,
    ) -> Result<Self> {
        let window_info = ArtifactScannerWindowInfo::from_window_info_repository(
            game_info.window.to_rect_usize().size(),
            game_info.ui,
            game_info.platform,
            window_info_repo,
        )?;
        Ok(GenshinArtifactScanner {
            scanner_config: GenshinArtifactScannerConfig::from_arg_matches(arg_matches)?,
            window_info,
            controller: Rc::new(RefCell::new(
                GenshinRepositoryScanController::from_arg_matches(window_info_repo, arg_matches, game_info.clone())?
            )),
            game_info,
            image_to_text: Self::get_image_to_text()?,
            capturer: Self::get_capturer()?,
        })
    }
}

impl GenshinArtifactScanner {
    pub fn capture_panel(&self) -> Result<RgbImage> {
        self.capturer.capture_relative_to(
            self.window_info.panel_rect.to_rect_i32(),
            self.game_info.window.origin(),
        )
    }

    pub fn get_star(&self) -> Result<usize> {
        let pos: Pos<i32> = Pos {
            x: self.game_info.window.left + self.window_info.star_pos.x as i32,
            y: self.game_info.window.top + self.window_info.star_pos.y as i32,
        };
        let color = self.capturer.capture_color(pos)?;

        let match_colors = [
            image::Rgb([113, 119, 139]),
            image::Rgb([42, 143, 114]),
            image::Rgb([81, 127, 203]),
            image::Rgb([161, 86, 224]),
            image::Rgb([188, 105, 50]),
        ];

        let mut min_dis: usize = 0xdeadbeef;
        let mut ret: usize = 1;
        for (i, match_color) in match_colors.iter().enumerate() {
            let dis2 = color_distance(match_color, &color);
            if dis2 < min_dis {
                min_dis = dis2;
                ret = i + 1;
            }
        }

        anyhow::Ok(ret)
    }

    pub fn get_item_count(&self) -> Result<i32> {
        let count = self.scanner_config.number;
        let item_name = "圣遗物";

        let max_count = 1800;
        if count > 0 {
            return Ok(max_count.min(count));
        }

        let im = self.capturer.capture_relative_to(
            self.window_info.item_count_rect.to_rect_i32(),
            self.game_info.window.origin(),
        )?;
        // im.save("item_count.png")?;
        let s = self.image_to_text.image_to_text(&im, false)?;

        info!("物品信息: {}", s);

        if s.starts_with(item_name) {
            let chars = s.chars().collect::<Vec<char>>();
            let count_str = chars[4..chars.len() - 5].iter().collect::<String>();
            Ok(match count_str.parse::<usize>() {
                Ok(v) => (v as i32).min(max_count),
                Err(_) => max_count,
            })
        } else {
            Ok(max_count)
        }
    }

    pub fn scan(&mut self) -> Result<Vec<GenshinArtifactScanResult>> {
        info!("开始扫描，使用鼠标右键中断扫描");

        let now = SystemTime::now();
        let (tx, rx) = mpsc::channel::<Option<SendItem>>();
        // let token = self.cancellation_token.clone();
        let count = self.get_item_count()?;
        let worker = ArtifactScannerWorker::new(
            self.window_info.clone(),
            self.scanner_config.clone(),
        )?;

        let join_handle = worker.run(rx);
        info!("Worker created");

        self.send(&tx, count);

        match tx.send(None) {
            Ok(_) => info!("扫描结束，等待识别线程结束，请勿关闭程序"),
            Err(_) => info!("扫描结束，识别已完成"),
        }

        match join_handle.join() {
            Ok(v) => {
                info!("识别耗时: {:?}", now.elapsed()?);

                // filter min level
                let min_level = self.scanner_config.min_level;
                let v = v.iter().filter(|a| {
                    a.level >= min_level
                }).cloned().collect();

                Ok(v)
            }
            Err(_) => Err(anyhow::anyhow!("识别线程出现错误")),
        }
    }

    fn is_page_first_artifact(&self, cur_index: i32) -> bool {
        let col = self.window_info.col;
        let row = self.window_info.row;

        let page_size = col * row;
        return cur_index % page_size == 0;
    }

    /// Get the starting row in the page where `cur_index` is in
    /// max count: total count
    /// cur_index: current item index (starting from 0)
    fn get_start_row(&self, max_count: i32, cur_index: i32) -> i32 {
        let col = self.window_info.col;
        let row = self.window_info.row;

        let page_size = col * row;
        if max_count - cur_index >= page_size {
            return 0;
        } else {
            let remain = max_count - cur_index;
            let remain_row = (remain + col - 1) / col;
            let scroll_row = remain_row.min(row);
            return row - scroll_row;
        }
    }

    fn send(&mut self, tx: &Sender<Option<SendItem>>, count: i32) {
        let mut generator = GenshinRepositoryScanController::get_generator(self.controller.clone(), count as usize);
        let mut artifact_index: i32 = 0;

        loop {
            let pinned_generator = Pin::new(&mut generator);
            match pinned_generator.resume(()) {
                CoroutineState::Yielded(_) => {
                    let image = self.capture_panel().unwrap();
                    let star = self.get_star().unwrap();

<<<<<<< HEAD
                    // if current artifact is the start of a new page, then capture the list to parse locking state
                    let list_image = if self.is_page_first_artifact(count, artifact_index) {
=======
                    let game_image = if self.is_page_first_artifact(artifact_index) {

>>>>>>> 25284706
                        let origin = self.game_info.window;
                        let margin = self.window_info.scan_margin_pos;
                        let gap = self.window_info.item_gap_size;
                        let size = self.window_info.item_size;

                        let left = (origin.left as f64 + margin.x) as i32;
                        let top = (origin.top as f64
                            + margin.y
                            + (gap.height + size.height)
                            * self.get_start_row(count, artifact_index) as f64)
                            as i32;
                        let width = (origin.width as f64 - margin.x) as i32;
                        let height = (origin.height as f64
                            - margin.y
                            - (gap.height + size.height)
                            * self.get_start_row(count, artifact_index) as f64)
                            as i32;

                        let game_image = self
                            .capturer
                            .capture_rect(yas::positioning::Rect {
                                left,
                                top,
                                width,
                                height,
                            })
                            .unwrap();
                        Some(game_image)
                    } else {
                        None
                    };


                    artifact_index = artifact_index + 1;

                    // todo normalize types
                    if (star as i32) < self.scanner_config.min_star {
                        info!(
                            "找到满足最低星级要求 {} 的物品，准备退出……",
                            self.scanner_config.min_star
                        );
                        break;
                    }

                    if tx
                        .send(Some(SendItem {
                            panel_image: image,
                            star,
                            list_image,
                        }))
                        .is_err()
                    {
                        break;
                    }

                    // scanned_count += 1;
                }
                CoroutineState::Complete(result) => {
                    match result {
                        Err(e) => error!("扫描发生错误：{}", e),
                        Ok(value) => {
                            match value {
                                GenshinRepositoryControllerReturnResult::Interrupted => info!("用户中断"),
                                GenshinRepositoryControllerReturnResult::Finished => ()
                            }
                        }
                    }

                    break;
                }
            }
        }
    }
}<|MERGE_RESOLUTION|>--- conflicted
+++ resolved
@@ -242,13 +242,7 @@
                     let image = self.capture_panel().unwrap();
                     let star = self.get_star().unwrap();
 
-<<<<<<< HEAD
-                    // if current artifact is the start of a new page, then capture the list to parse locking state
-                    let list_image = if self.is_page_first_artifact(count, artifact_index) {
-=======
-                    let game_image = if self.is_page_first_artifact(artifact_index) {
-
->>>>>>> 25284706
+                    let list_image = if self.is_page_first_artifact(artifact_index) {
                         let origin = self.game_info.window;
                         let margin = self.window_info.scan_margin_pos;
                         let gap = self.window_info.item_gap_size;
